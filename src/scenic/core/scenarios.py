"""Scenario and scene objects."""

import random
import time

from scenic.core.distributions import Samplable, RejectionException, needsSampling
from scenic.core.lazy_eval import needsLazyEvaluation
from scenic.core.external_params import ExternalSampler
from scenic.core.workspaces import Workspace
from scenic.core.vectors import Vector
from scenic.core.utils import areEquivalent, InvalidScenarioError

class Scene:
<<<<<<< HEAD
	"""A scene generated from a Scenic scenario"""
	def __init__(self, workspace, simulator, objects, egoObject, params):
=======
	"""A scene generated from a Scenic scenario.

	Attributes:
		objects (tuple(:obj:`~scenic.core.object_types.Object`)): All objects in the
		  scene. The ``ego`` object is first.
		egoObject (:obj:`~scenic.core.object_types.Object`): The ``ego`` object.
		params (dict): Dictionary mapping the name of each global parameter to its value.
		workspace (:obj:`~scenic.core.workspaces.Workspace`): Workspace for the scenario.
	"""
	def __init__(self, workspace, objects, egoObject, params):
>>>>>>> 290607c1
		self.workspace = workspace
		self.simulator = simulator
		self.objects = tuple(objects)
		self.egoObject = egoObject
		self.params = params

	def show(self, zoom=None, block=True):
		"""Render a schematic of the scene for debugging."""
		import matplotlib.pyplot as plt
		# display map
		self.workspace.show(plt)
		# draw objects
		for obj in self.objects:
			obj.show(self.workspace, plt, highlight=(obj is self.egoObject))
		# zoom in if requested
		if zoom != None:
			self.workspace.zoomAround(plt, self.objects, expansion=zoom)
		plt.show(block=block)

	def simulate(self, maxSteps=None, maxIterations=100):
		"""Run a simulation of this scene."""
		if self.simulator is None:
			raise RuntimeError('tried to simulate Scene which does not have a Simulator')
		return self.simulator.simulate(self, maxSteps=maxSteps, maxIterations=maxIterations)

class Scenario:
<<<<<<< HEAD
	"""A Scenic scenario"""
	def __init__(self, workspace, simulator,
=======
	"""A compiled Scenic scenario, from which scenes can be sampled."""
	def __init__(self, workspace,
>>>>>>> 290607c1
	             objects, egoObject,
	             params, externalParams,
	             requirements, requirementDeps):
		if workspace is None:
			workspace = Workspace()		# default empty workspace
		self.workspace = workspace
		self.simulator = simulator		# simulator for dynamic scenarios
		ordered = []
		for obj in objects:
			ordered.append(obj)
			if obj is egoObject:	# make ego the first object
				ordered[0], ordered[-1] = ordered[-1], ordered[0]
		assert ordered[0] is egoObject
		self.objects = tuple(ordered)
		self.egoObject = egoObject
		self.params = dict(params)
		self.externalParams = tuple(externalParams)
		self.requirements = tuple(requirements)
		self.externalSampler = ExternalSampler.forParameters(self.externalParams, self.params)
		# dependencies must use fixed order for reproducibility
		paramDeps = tuple(p for p in self.params.values() if isinstance(p, Samplable))
		self.dependencies = self.objects + paramDeps + tuple(requirementDeps)
		self.validate()

	def isEquivalentTo(self, other):
		if type(other) is not Scenario:
			return False
		return (areEquivalent(other.workspace, self.workspace)
		    and areEquivalent(other.objects, self.objects)
		    and areEquivalent(other.params, self.params)
		    and areEquivalent(other.externalParams, self.externalParams)
		    and areEquivalent(other.requirements, self.requirements)
		    and other.externalSampler == self.externalSampler)

	def containerOfObject(self, obj):
		if hasattr(obj, 'regionContainedIn') and obj.regionContainedIn is not None:
			return obj.regionContainedIn
		else:
			return self.workspace.region

	def validate(self):
		"""Make some simple static checks for inconsistent built-in requirements."""
		objects = self.objects
		staticVisibility = not needsSampling(self.egoObject.visibleRegion)
		staticBounds = [self.hasStaticBounds(obj) for obj in objects]
		for i in range(len(objects)):
			oi = objects[i]
			# skip objects with unknown positions or bounding boxes
			if not staticBounds[i]:
				continue
			# Require object to be contained in the workspace/valid region
			container = self.containerOfObject(oi)
			if not needsSampling(container) and not container.containsObject(oi):
				raise InvalidScenarioError(f'Object at {oi.position} does not fit in container')
			# Require object to be visible from the ego object
			if staticVisibility and oi.requireVisible is True and oi is not self.egoObject:
				if not self.egoObject.canSee(oi):
					raise InvalidScenarioError(f'Object at {oi.position} is not visible from ego')
			# Require object to not intersect another object
			for j in range(i):
				oj = objects[j]
				if not staticBounds[j]:
					continue
				if oi.intersects(oj):
					raise InvalidScenarioError(f'Object at {oi.position} intersects'
					                           f' object at {oj.position}')

	def hasStaticBounds(self, obj):
		if needsSampling(obj.position):
			return False
		if any(needsSampling(corner) for corner in obj.corners):
			return False
		return True

	def generate(self, maxIterations=2000, verbosity=0, feedback=None):
		"""Sample a `Scene` from this scenario.

		Args:
			maxIterations (int): Maximum number of rejection sampling iterations.
			verbosity (int): Verbosity level.
			feedback (float): Feedback to pass to external samplers doing active sampling.
				See :mod:`scenic.core.external_params`.

		Returns:
			A pair with the sampled `Scene` and the number of iterations used.

		Raises:
			`RejectionException`: if no valid sample is found in **maxIterations** iterations.
		"""
		objects = self.objects

		# choose which custom requirements will be enforced for this sample
		activeReqs = [req for req, prob in self.requirements if random.random() <= prob]

		# do rejection sampling until requirements are satisfied
		rejection = True
		iterations = 0
		while rejection is not None:
			if iterations > 0:	# rejected the last sample
				if verbosity >= 2:
					print(f'  Rejected sample {iterations} because of: {rejection}')
				if self.externalSampler is not None:
					feedback = self.externalSampler.rejectionFeedback
			if iterations >= maxIterations:
				raise RejectionException(f'failed to generate scenario in {iterations} iterations')
			iterations += 1
			try:
				if self.externalSampler is not None:
					self.externalSampler.sample(feedback)
				sample = Samplable.sampleAll(self.dependencies)
			except RejectionException as e:
				rejection = e
				continue
			rejection = None
			ego = sample[self.egoObject]
			# Normalize types of some built-in properties
			for obj in objects:
				sampledObj = sample[obj]
				assert not needsSampling(sampledObj)
				assert isinstance(sampledObj.position, Vector)
				sampledObj.heading = float(sampledObj.heading)
			# Check built-in requirements
			for i in range(len(objects)):
				vi = sample[objects[i]]
				# Require object to be contained in the workspace/valid region
				container = self.containerOfObject(vi)
				if not container.containsObject(vi):
					rejection = 'object containment'
					break
				# Require object to be visible from the ego object
				if vi.requireVisible and vi is not ego and not ego.canSee(vi):
					rejection = 'object visibility'
					break
				# Require object to not intersect another object
				for j in range(i):
					vj = sample[objects[j]]
					if vi.intersects(vj):
						rejection = 'object intersection'
						break
				if rejection is not None:
					break
			if rejection is not None:
				continue
			# Check user-specified requirements
			for req in activeReqs:
				if not req(sample):
					rejection = 'user-specified requirement'
					break

		# obtained a valid sample; assemble a scene from it
		sampledObjects = tuple(sample[obj] for obj in objects)
		sampledParams = {}
		for param, value in self.params.items():
			sampledValue = sample[value] if isinstance(value, Samplable) else value
			assert not needsLazyEvaluation(sampledValue)
			sampledParams[param] = sampledValue
<<<<<<< HEAD
		scene = Scene(self.workspace, self.simulator, sampledObjects, ego, sampledParams)
		return scene, iterations
=======
		scene = Scene(self.workspace, sampledObjects, ego, sampledParams)
		return scene, iterations

	def resetExternalSampler(self):
		"""Reset the scenario's external sampler, if any.

		If the Python random seed is reset before calling this function, this
		should cause the sequence of generated scenes to be deterministic."""
		self.externalSampler = ExternalSampler.forParameters(self.externalParams, self.params)
>>>>>>> 290607c1
<|MERGE_RESOLUTION|>--- conflicted
+++ resolved
@@ -11,10 +11,6 @@
 from scenic.core.utils import areEquivalent, InvalidScenarioError
 
 class Scene:
-<<<<<<< HEAD
-	"""A scene generated from a Scenic scenario"""
-	def __init__(self, workspace, simulator, objects, egoObject, params):
-=======
 	"""A scene generated from a Scenic scenario.
 
 	Attributes:
@@ -24,8 +20,7 @@
 		params (dict): Dictionary mapping the name of each global parameter to its value.
 		workspace (:obj:`~scenic.core.workspaces.Workspace`): Workspace for the scenario.
 	"""
-	def __init__(self, workspace, objects, egoObject, params):
->>>>>>> 290607c1
+	def __init__(self, workspace, simulator, objects, egoObject, params):
 		self.workspace = workspace
 		self.simulator = simulator
 		self.objects = tuple(objects)
@@ -52,13 +47,8 @@
 		return self.simulator.simulate(self, maxSteps=maxSteps, maxIterations=maxIterations)
 
 class Scenario:
-<<<<<<< HEAD
-	"""A Scenic scenario"""
+	"""A compiled Scenic scenario, from which scenes can be sampled."""
 	def __init__(self, workspace, simulator,
-=======
-	"""A compiled Scenic scenario, from which scenes can be sampled."""
-	def __init__(self, workspace,
->>>>>>> 290607c1
 	             objects, egoObject,
 	             params, externalParams,
 	             requirements, requirementDeps):
@@ -215,17 +205,12 @@
 			sampledValue = sample[value] if isinstance(value, Samplable) else value
 			assert not needsLazyEvaluation(sampledValue)
 			sampledParams[param] = sampledValue
-<<<<<<< HEAD
 		scene = Scene(self.workspace, self.simulator, sampledObjects, ego, sampledParams)
 		return scene, iterations
-=======
-		scene = Scene(self.workspace, sampledObjects, ego, sampledParams)
-		return scene, iterations
 
 	def resetExternalSampler(self):
 		"""Reset the scenario's external sampler, if any.
 
 		If the Python random seed is reset before calling this function, this
 		should cause the sequence of generated scenes to be deterministic."""
-		self.externalSampler = ExternalSampler.forParameters(self.externalParams, self.params)
->>>>>>> 290607c1
+		self.externalSampler = ExternalSampler.forParameters(self.externalParams, self.params)