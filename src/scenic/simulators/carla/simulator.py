
try:
	import carla
except ImportError as e:
	raise ModuleNotFoundError('CARLA scenarios require the "carla" Python package') from e

import math

from scenic.syntax.translator import verbosity
if verbosity == 0:	# suppress pygame advertisement at zero verbosity
	import os
	os.environ['PYGAME_HIDE_SUPPORT_PROMPT'] = 'hide'
import pygame

from scenic.domains.driving.simulators import DrivingSimulator, DrivingSimulation
from scenic.core.simulators import SimulationCreationError
from scenic.syntax.veneer import verbosePrint
import scenic.simulators.carla.utils.utils as utils
import scenic.simulators.carla.utils.visuals as visuals


class CarlaSimulator(DrivingSimulator):
	def __init__(self, carla_map, address='127.0.0.1', port=2000, timeout=10,
		         render=True, record=False, timestep=0.1):
		super().__init__()
		verbosePrint('Connecting to CARLA...')
		self.client = carla.Client(address, port)
		self.client.set_timeout(timeout)  # limits networking operations (seconds)
		self.world = self.client.load_world(carla_map)
		self.map = carla_map
		self.timestep = timestep

		self.tm = self.client.get_trafficmanager()
		self.tm.set_synchronous_mode(True)

		# Set to synchronous with fixed timestep
		settings = self.world.get_settings()
		settings.synchronous_mode = True
		settings.fixed_delta_seconds = timestep  # NOTE: Should not exceed 0.1
		self.world.apply_settings(settings)
		verbosePrint('Map loaded in simulator.')

		self.render = render  # visualization mode ON/OFF
		self.record = record  # whether to save images to disk

	def createSimulation(self, scene, verbosity=0):
		return CarlaSimulation(scene, self.client, self.tm, self.timestep,
							   render=self.render, record=self.record,
							   verbosity=verbosity)

	def destroy(self):
		settings = self.world.get_settings()
		settings.synchronous_mode = False
		settings.fixed_delta_seconds = None
		self.world.apply_settings(settings)
		self.tm.set_synchronous_mode(False)

		super().destroy()


class CarlaSimulation(DrivingSimulation):
	def __init__(self, scene, client, tm, timestep, render, record, verbosity=0):
		super().__init__(scene, timestep=timestep, verbosity=verbosity)
		self.client = client
		self.world = self.client.get_world()
		self.map = self.world.get_map()
		self.blueprintLib = self.world.get_blueprint_library()
		self.tm = tm
		
		# Reloads current world: destroys all actors, except traffic manager instances
		# self.client.reload_world()

		# Setup HUD
		self.render = render
		self.record = record
		if self.render:
			self.displayDim = (1280, 720)
			self.displayClock = pygame.time.Clock()
			self.camTransform = 0
			pygame.init()
			pygame.font.init()
			self.hud = visuals.HUD(*self.displayDim)
			self.display = pygame.display.set_mode(
				self.displayDim,
				pygame.HWSURFACE | pygame.DOUBLEBUF
			)
			self.cameraManager = None

		# Create Carla actors corresponding to Scenic objects
		self.ego = None
		for obj in self.objects:
			carlaActor = self.createObjectInSimulator(obj)

			# Check if ego (from carla_scenic_taks.py)
			if obj is self.objects[0]:
				self.ego = obj

				# Set up camera manager and collision sensor for ego
				if self.render:
					camIndex = 0
					camPosIndex = 0
					self.cameraManager = visuals.CameraManager(self.world, carlaActor, self.hud)
					self.cameraManager._transform_index = camPosIndex
					self.cameraManager.set_sensor(camIndex)
					self.cameraManager.set_transform(self.camTransform)
					self.cameraManager._recording = self.record

		self.world.tick() ## allowing manualgearshift to take effect 	# TODO still need this?

		for obj in self.objects:
			if isinstance(obj.carlaActor, carla.Vehicle):
				obj.carlaActor.apply_control(carla.VehicleControl(manual_gear_shift=False))

		self.world.tick()

		# Set Carla actor's initial speed (if specified)
		for obj in self.objects:
			if obj.speed is not None:
				equivVel = utils.scenicSpeedToCarlaVelocity(obj.speed, obj.heading)
				obj.carlaActor.set_target_velocity(equivVel)

	def createObjectInSimulator(self, obj):
		# Extract blueprint
		blueprint = self.blueprintLib.find(obj.blueprint)
		if obj.rolename is not None:
			blueprint.set_attribute('role_name', obj.rolename)

		# Set up transform
		loc = utils.scenicToCarlaLocation(obj.position, world=self.world, blueprint=obj.blueprint)
		rot = utils.scenicToCarlaRotation(obj.heading)
		transform = carla.Transform(loc, rot)

		# Create Carla actor
		carlaActor = self.world.try_spawn_actor(blueprint, transform)
		if carlaActor is None:
			self.destroy()
			raise SimulationCreationError(f'Unable to spawn object {obj}')
		obj.carlaActor = carlaActor

		carlaActor.set_simulate_physics(obj.physics)

		if isinstance(carlaActor, carla.Vehicle):
			carlaActor.apply_control(carla.VehicleControl(manual_gear_shift=True, gear=1))
		elif isinstance(carlaActor, carla.Walker):
			carlaActor.apply_control(carla.WalkerControl())
		return carlaActor

	def executeActions(self, allActions):
		super().executeActions(allActions)

		# Apply control updates which were accumulated while executing the actions
		for obj in self.agents:
			ctrl = obj._control
			if ctrl is not None:
				obj.carlaActor.apply_control(ctrl)
				obj._control = None

	def step(self):
		# Run simulation for one timestep
		self.world.tick()

		# Render simulation
		if self.render:
			# self.hud.tick(self.world, self.ego, self.displayClock)
			self.cameraManager.render(self.display)
			# self.hud.render(self.display)
			pygame.display.flip()

	def getProperties(self, obj, properties):
		# Extract Carla properties
		carlaActor = obj.carlaActor
		currTransform = carlaActor.get_transform()
		currLoc = currTransform.location
		currRot = currTransform.rotation
		currVel = carlaActor.get_velocity()
		currAngVel = carlaActor.get_angular_velocity()

		# Prepare Scenic object properties
		velocity = utils.carlaToScenicPosition(currVel)
		speed = math.hypot(*velocity)

		values = dict(
			position=utils.carlaToScenicPosition(currLoc),
			elevation=utils.carlaToScenicElevation(currLoc),
			heading=utils.carlaToScenicHeading(currRot),
			velocity=velocity,
			speed=speed,
			angularSpeed=utils.carlaToScenicAngularSpeed(currAngVel),
		)
		return values

	def destroy(self):
		for obj in self.objects:
			if obj.carlaActor is not None:
<<<<<<< HEAD
				obj.carlaActor.destroy()
		if hasattr(self, "cameraManager"):
			self.cameraManager.destroy_sensor()

		self.world.tick()
		super(CarlaSimulation, self).destroy()
=======
				if isinstance(obj.carlaActor, carla.Vehicle):
					obj.carlaActor.set_autopilot(False, self.tm.get_port())
				obj.carlaActor.destroy()
		if self.render and self.cameraManager:
			self.cameraManager.destroy_sensor()

		super().destroy()
>>>>>>> 4e1ea609
<|MERGE_RESOLUTION|>--- conflicted
+++ resolved
@@ -192,19 +192,11 @@
 	def destroy(self):
 		for obj in self.objects:
 			if obj.carlaActor is not None:
-<<<<<<< HEAD
-				obj.carlaActor.destroy()
-		if hasattr(self, "cameraManager"):
-			self.cameraManager.destroy_sensor()
-
-		self.world.tick()
-		super(CarlaSimulation, self).destroy()
-=======
 				if isinstance(obj.carlaActor, carla.Vehicle):
 					obj.carlaActor.set_autopilot(False, self.tm.get_port())
 				obj.carlaActor.destroy()
 		if self.render and self.cameraManager:
 			self.cameraManager.destroy_sensor()
 
-		super().destroy()
->>>>>>> 4e1ea609
+		self.world.tick()
+		super().destroy()